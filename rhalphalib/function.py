--- conflicted
+++ resolved
@@ -29,13 +29,8 @@
 
 
 class BasisPoly(object):
-<<<<<<< HEAD
     def __init__(self, name, order, dim_names=None, basis='Bernstein', init_params=None, limits=None, coefficient_transform=None, square_params=False):
         '''
-=======
-    def __init__(self, name, order, dim_names=None, basis="Bernstein", init_params=None, limits=None, coefficient_transform=None):
-        """
->>>>>>> 705f015b
         Construct a multidimensional Bernstein polynomial
             name: will be used to prefix any RooFit object names
             order: tuple of order in each dimension
@@ -43,13 +38,9 @@
             init_params: ndarray of initial params
             limits: tuple of independent parameter limits, default: (0, 10)
             coefficient_transform: callable to transform coefficients before multiplying by parameters
-<<<<<<< HEAD
             square_params: if True, square the parameters before multiplying by coefficient;
               this is a way to ensure a positive definite polynomial in the Bernstein basis.
         '''
-=======
-        """
->>>>>>> 705f015b
         self._name = name
         if not isinstance(order, tuple):
             raise ValueError
@@ -92,17 +83,12 @@
         # Construct parameter tensor
         self._params = np.full(self._shape, None)
         for ipar, initial in np.ndenumerate(self._init_params):
-<<<<<<< HEAD
             param = IndependentParameter('_'.join([self.name] + ['%s_par%d' % (d, i) for d, i in zip(self._dim_names, ipar)]), initial, lo=limits[0], hi=limits[1])
             if not square_params:
                 self._params[ipar] = param
             else:
                 paramsq = DependentParameter('_'.join([self.name] + ['%s_parsq%d' % (d, i) for d, i in zip(self._dim_names, ipar)]), "{0}*{0}", param)
                 self._params[ipar] = paramsq
-=======
-            param = IndependentParameter("_".join([self.name] + ["%s_par%d" % (d, i) for d, i in zip(self._dim_names, ipar)]), initial, lo=limits[0], hi=limits[1])
-            self._params[ipar] = param
->>>>>>> 705f015b
 
     @property
     def name(self):
