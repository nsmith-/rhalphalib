--- conflicted
+++ resolved
@@ -67,20 +67,14 @@
         failCh = qcdmodel["ptbin%dfail" % ptbin]
         passCh = qcdmodel["ptbin%dpass" % ptbin]
         failObs = failCh.getObservation()
-<<<<<<< HEAD
         if rescale_qcd:
             qcdparams = np.array([rl.IndependentParameter("qcdparam_ptbin%d_msdbin%d" % (ptbin, i), 0) for i in range(msd.nbins)])
-            sigmascale = 1.0
-            scaledparams = failObs * (1 + sigmascale / np.maximum(1.0, np.sqrt(failObs))) ** qcdparams
+            sigmascale = 10.0
+            scaledparams = failObs * (1 + 1.0 / np.maximum(1.0, np.sqrt(failObs))) ** (qcdparams * sigmascale)
             fail_qcd = rl.ParametericSample("ptbin%dfail_qcd" % ptbin, rl.Sample.BACKGROUND, msd, scaledparams)
         else:
             qcdparams = np.array([rl.IndependentParameter("qcdparam_ptbin%d_msdbin%d" % (ptbin, i), n, lo=0, hi=2 * n) for i, n in enumerate(failObs)])
             scaledparams = qcdparams
-=======
-        qcdparams = np.array([rl.IndependentParameter("qcdparam_ptbin%d_msdbin%d" % (ptbin, i), 0) for i in range(msd.nbins)])
-        sigmascale = 10.0
-        scaledparams = failObs * (1 + 1.0 / np.maximum(1.0, np.sqrt(failObs))) ** (qcdparams * sigmascale)
->>>>>>> 3f63eda2
         fail_qcd = rl.ParametericSample("ptbin%dfail_qcd" % ptbin, rl.Sample.BACKGROUND, msd, scaledparams)
         failCh.addSample(fail_qcd)
         pass_qcd = rl.TransferFactorSample("ptbin%dpass_qcd" % ptbin, rl.Sample.BACKGROUND, tf_MCtempl_params[ptbin, :], fail_qcd)
