--- conflicted
+++ resolved
@@ -1,433 +1,412 @@
-from __future__ import print_function, division
-import rhalphalib as rl
-import numpy as np
-import pickle
-import ROOT
-import uproot
-from template_morph import AffineMorphTemplate
-rl.util.install_roofit_helpers()
-
-import warnings
-warnings.filterwarnings('error')
-
-SF2017 = {  # cristina Jun25
-    'shift_SF': 0.979,
-    'shift_SF_ERR': 0.012,
-    'smear_SF': 1.037,
-    'smear_SF_ERR': 0.049,  # prelim SF @26% N2ddt
-    'V_SF': 0.92,
-    'V_SF_ERR': 0.018,
-    'BB_SF': 1.0,
-    'BB_SF_ERR': 0.3,  # prelim ddb SF
-}
-
-
-def ddx_SF(f, region, sName, ptbin, syst, mask):
-    if region == "pass":
-        return 1. + SF2017['BB_SF_ERR']/SF2017['BB_SF']
-    else:
-        _pass = get_templ(f, "pass", sName, ptbin)
-        _pass_rate = np.sum(_pass[0] * mask)
-        _fail = get_templ(f, "fail", sName, ptbin)
-        _fail_rate = np.sum(_fail[0] * mask)
-        if _fail_rate > 0:
-            return 1. - SF2017['BB_SF_ERR'] * (_pass_rate/_fail_rate)
-        else:
-            return 1
-
-
-def shape_to_num(f, region, sName, ptbin, syst, mask):
-    _nom = get_templ(f, region, sName, ptbin)
-    _nom_rate = np.sum(_nom[0] * mask)
-    if _nom_rate < .1:
-        return 1.0
-    _up = get_templ(f, region, sName, ptbin, syst=syst+"Up")
-    _up_rate = np.sum(_up[0] * mask)
-    _down = get_templ(f, region, sName, ptbin, syst=syst+"Up")
-    _down_rate = np.sum(_down[0] * mask)
-    _diff = np.abs(_up_rate-_nom_rate) + np.abs(_down_rate-_nom_rate)
-    return 1.0 + _diff / (2. * _nom_rate)
-
-
-def get_templ(f, region, sample, ptbin, syst=None):
-    if sample in ["hcc", "hqq"]:
-        sample += "125"
-    hist_name = '{}_{}'.format(sample, region)
-    if syst is not None:
-        hist_name += "_" + syst
-    h_vals = f[hist_name].values[:, ptbin]
-    h_edges = f[hist_name].edges[0]
-    h_key = 'msd'
-    return (h_vals, h_edges, h_key)
-
-
-def dummy_rhalphabet(pseudo, throwPoisson, MCTF):
-    fitTF = True
-
-    # Default lumi (needs at least one systematics for prefit)
-    sys_lumi = rl.NuisanceParameter('CMS_lumi', 'lnN')
-    # Systematics
-    sys_JES = rl.NuisanceParameter('CMS_scale_j_2017 ', 'lnN')
-    sys_JER = rl.NuisanceParameter('CMS_res_j_2017 ', 'lnN')
-    sys_Pu = rl.NuisanceParameter('CMS_PU_2017', 'lnN')
-    sys_trigger = rl.NuisanceParameter('CMS_gghcc_trigger_2018', 'lnN')
-
-    sys_ddxeff = rl.NuisanceParameter('CMS_eff_cc', 'lnN')
-    sys_eleveto = rl.NuisanceParameter('CMS_gghcc_e_veto', 'lnN')
-    sys_muveto = rl.NuisanceParameter('CMS_gghcc_m_veto', 'lnN')
-
-    sys_veff = rl.NuisanceParameter('CMS_gghcc_veff', 'lnN')
-    sys_wznormEW = rl.NuisanceParameter('CMS_gghcc_wznormEW', 'lnN')
-    sys_znormEW = rl.NuisanceParameter('CMS_gghcc_znormEW', 'lnN')
-    sys_znormQ = rl.NuisanceParameter('CMS_gghcc_znormQ', 'lnN')
-
-    sys_scale = rl.NuisanceParameter('scale', 'shape')
-    sys_smear = rl.NuisanceParameter('smear', 'shape')
-
-    sys_Hpt = rl.NuisanceParameter('CMS_gghbb_ggHpt', 'lnN')
-    # sys_Hpt_shape = rl.NuisanceParameter('CMS_gghbb_ggHpt', 'shape')
-
-    # Define Bins
-    ptbins = np.array([450, 500, 550, 600, 675, 800, 1200])
-    npt = len(ptbins) - 1
-    msdbins = np.linspace(40, 201, 24)
-    msd = rl.Observable('msd', msdbins)
-
-    # Define pt/msd/rho grids
-    ptpts, msdpts = np.meshgrid(ptbins[:-1] + 0.3 * np.diff(ptbins),
-                                msdbins[:-1] + 0.5 * np.diff(msdbins),
-                                indexing='ij')
-    rhopts = 2*np.log(msdpts/ptpts)
-    ptscaled = (ptpts - 450.) / (1200. - 450.)
-    rhoscaled = (rhopts - (-6)) / ((-2.1) - (-6))
-    validbins = (rhoscaled >= 0) & (rhoscaled <= 1)
-    rhoscaled[~validbins] = 1  # we will mask these out later
-
-    # Template reading
-<<<<<<< HEAD
-    f_templates = uproot.open('hxx/hist_1DZcc_pt_scalesmear.root')
-    def get_templ(region, sample, ptbin, read_sumw2=False):
-        hist_name = '{}_{}'.format(sample, region)
-        h_vals = f_templates[hist_name].values[:, ptbin]
-        h_edges = f_templates[hist_name].edges[0]
-        h_key = 'msd'
-        if read_sumw2:
-            h_variances = f_templates[hist_name].variances[:, ptbin]
-            return (h_vals, h_edges, h_key, h_variances)
-        return (h_vals, h_edges, h_key)
-=======
-    f = uproot.open('hxx/hist_1DZcc_pt_scalesmear.root')
->>>>>>> 2530faee
-
-    # Get QCD efficiency
-    if MCTF:
-        qcdmodel = rl.Model("qcdmodel")
-
-    qcdpass, qcdfail = 0., 0.
-    for ptbin in range(npt):
-        failCh = rl.Channel("ptbin%d%s" % (ptbin, 'fail'))
-        passCh = rl.Channel("ptbin%d%s" % (ptbin, 'pass'))
-
-<<<<<<< HEAD
-        passTempl = get_templ("pass", "qcd", ptbin, read_sumw2=True)
-        failTempl = get_templ("fail", "qcd", ptbin, read_sumw2=True)
-=======
-        passTempl = get_templ(f, "pass", "qcd", ptbin)
-        failTempl = get_templ(f, "fail", "qcd", ptbin)
->>>>>>> 2530faee
-
-        failCh.setObservation(failTempl, read_sumw2=True)
-        passCh.setObservation(passTempl, read_sumw2=True)
-        qcdfail += failCh.getObservation()[0].sum()
-        qcdpass += passCh.getObservation()[0].sum()
-
-        if MCTF:
-            qcdmodel.addChannel(failCh)
-            qcdmodel.addChannel(passCh)
-
-    qcdeff = qcdpass / qcdfail
-
-    # Separate out QCD to QCD fit
-    if MCTF:
-        tf_MCtempl = rl.BernsteinPoly("tf_MCtempl", (2, 2), ['pt', 'rho'],
-                                      limits=(0, 10))
-        tf_MCtempl_params = qcdeff * tf_MCtempl(ptscaled, rhoscaled)
-        print(qcdeff * tf_MCtempl(ptscaled, rhoscaled, nominal=True))
-        print(f_templates['qcd_pass'].values / f_templates['qcd_fail'].values)
-
-        for ptbin in range(npt):
-            print('ptbin%dfail' % ptbin)
-            failCh = qcdmodel['ptbin%dfail' % ptbin]
-            passCh = qcdmodel['ptbin%dpass' % ptbin]
-            failObs = failCh.getObservation()[0]
-            qcdparams = np.array([
-                rl.IndependentParameter('qcdparam_ptbin%d_msdbin%d' % (ptbin, i), 0)
-                for i in range(msd.nbins)
-            ])
-            sigmascale = 10.
-            scaledparams = failObs * (
-                1 + sigmascale / np.maximum(1., np.sqrt(failObs)))**qcdparams
-            fail_qcd = rl.ParametericSample('ptbin%dfail_qcd' % ptbin,
-                                            rl.Sample.BACKGROUND, msd, scaledparams)
-            failCh.addSample(fail_qcd)
-            pass_qcd = rl.TransferFactorSample('ptbin%dpass_qcd' % ptbin,
-                                               rl.Sample.BACKGROUND,
-                                               tf_MCtempl_params[ptbin, :], fail_qcd)
-            passCh.addSample(pass_qcd)
-
-            failCh.mask = validbins[ptbin]
-            passCh.mask = validbins[ptbin]
-
-        qcdfit_ws = ROOT.RooWorkspace('qcdfit_ws')
-        simpdf, obs = qcdmodel.renderRoofit(qcdfit_ws)
-        qcdfit = simpdf.fitTo(obs,
-                              ROOT.RooFit.Extended(True),
-                              ROOT.RooFit.SumW2Error(True),
-                              ROOT.RooFit.Strategy(2),
-                              ROOT.RooFit.Save(),
-                              ROOT.RooFit.Minimizer('Minuit2', 'migrad'),
-                              ROOT.RooFit.Offset(True),
-                              )
-        qcdfit_ws.add(qcdfit)
-        qcdfit_ws.writeToFile('qcdfit.root')
-        if qcdfit.status() != 0:
-            qcdfit.Print()
-            raise RuntimeError('Could not fit qcd')
-
-        param_names = [p.name for p in tf_MCtempl.parameters.reshape(-1)]
-        decoVector = rl.DecorrelatedNuisanceVector.fromRooFitResult(
-            tf_MCtempl.name + '_deco', qcdfit, param_names)
-        tf_MCtempl.parameters = decoVector.correlated_params.reshape(
-            tf_MCtempl.parameters.shape)
-        tf_MCtempl_params_final = tf_MCtempl(ptscaled, rhoscaled)
-
-    # build actual fit model now
-    model = rl.Model("tempModel")
-
-    for ptbin in range(npt):
-        for region in ['pass', 'fail']:
-            ch = rl.Channel("ptbin%d%s" % (ptbin, region))
-            model.addChannel(ch)
-            include_samples = ['zbb', 'zcc', 'zqq', 'wcq', 'wqq', 'hcc', 'tqq', 'hqq']
-            # Define mask
-            mask = validbins[ptbin].copy()
-            if not pseudo and region == 'pass':
-                mask[10:14] = False
-
-            if not fitTF:  # Add QCD sample when not running TF fit
-                include_samples.append('qcd')
-            for sName in include_samples:
-                templ = get_templ(f, region, sName, ptbin)
-                stype = rl.Sample.SIGNAL if sName in ['zcc'] else rl.Sample.BACKGROUND
-                sample = rl.TemplateSample(ch.name + '_' + sName, stype, templ)
-
-                # Systematics
-                sample.setParamEffect(sys_lumi, 1.023)
-
-                # Shape systematics
-                # Not actuall in ggH
-                # sys_names = ['JES', "JER", 'trigger', 'Pu']
-                # sys_list = [JES, JER, trigger, Pu]
-                # for sys_name, sys in zip(sys_names, sys_list):
-                #     _up = get_templ(f, region, sName, ptbin, syst=sys_name+"Up")
-                #     _dn = get_templ(f, region, sName, ptbin, syst=sys_name+"Down")
-                #     sample.setParamEffect(sys, _up[0], _dn[0])
-
-                sys_names = ['JES', "JER", 'Pu']
-                sys_list = [sys_JES, sys_JER, sys_Pu]
-                for sys_name, sys in zip(sys_names, sys_list):
-                    _sys_ef = shape_to_num(f, region, sName, ptbin, sys_name, mask)
-                    sample.setParamEffect(sys, _sys_ef)
-
-                # Sample specific
-                if sName not in ["qcd"]:
-                    sample.setParamEffect(sys_eleveto, 1.005)
-                    sample.setParamEffect(sys_muveto, 1.005)
-                    sample.setParamEffect(sys_lumi, 1.025)
-                    sample.setParamEffect(sys_trigger, 1.02)
-                if sName not in ["qcd", 'tqq']:
-                    sample.setParamEffect(sys_veff,
-                                          1.0 + SF2017['V_SF_ERR'] / SF2017['V_SF'])
-                if sName not in ["qcd", "tqq", "wqq", "zqq"]:
-                    sample.setParamEffect(
-                        sys_ddxeff, ddx_SF(f, region, sName, ptbin, sys_name, mask))
-                if sName.startswith("z"):
-                    sample.setParamEffect(sys_znormQ, 1.1)
-                    sample.setParamEffect(sys_znormEW, 1.05)
-                if sName.startswith("w"):
-                    sample.setParamEffect(sys_znormQ, 1.1)
-                    sample.setParamEffect(sys_znormEW, 1.05)
-                    sample.setParamEffect(sys_wznormEW, 1.02)
-                if sName.startswith("h"):
-                    sample.setParamEffect(sys_Hpt, 1.2)
-
-                # Scale and Smear
-                mtempl = AffineMorphTemplate((templ[0], templ[1]))
-                #import pprint.pprint as pprint
-                np.set_printoptions(linewidth=1000, precision=2)
-                if sName == "zcc" and ptbin == 4:
-                    print(region)
-                    print(templ[0])
-                    print(np.sum(templ[0]))
-                    print(mtempl.get(shift=-7.)[0])
-                    print(mtempl.get(shift=7.)[0])
-                sample.setParamEffect(sys_scale,
-                                      mtempl.get(shift=7.)[0], mtempl.get(shift=-7.)[0])
-
-                ch.addSample(sample)
-
-            if not pseudo:
-                data_obs = get_templ(f, region, 'data_obs', ptbin)
-                if ptbin == 0 and region == "pass":
-                    print("Reading real data")
-
-            else:
-<<<<<<< HEAD
-                yields = sum(tpl[0]
-                             for samp, tpl in templates[region + str(ptbin)].items()
-                             if samp in include_samples + ['qcd'])
-=======
-                yields = []
-                for samp in include_samples + ['qcd']:
-                    yields.append(get_templ(f, region, samp, ptbin)[0])
-                yields = np.sum(np.array(yields), axis=0)
->>>>>>> 2530faee
-                if throwPoisson:
-                    yields = np.random.poisson(yields)
-
-                data_obs = (yields, msd.binning, msd.name)
-            ch.setObservation(data_obs)
-
-            # drop bins outside rho validity
-            ch.mask = mask
-
-    if fitTF:
-        tf_dataResidual = rl.BernsteinPoly("tf_dataResidual", (2, 2), ['pt', 'rho'],
-                                           limits=(0, 10))
-        tf_dataResidual_params = tf_dataResidual(ptscaled, rhoscaled)
-        if MCTF:
-            tf_params = qcdeff * tf_MCtempl_params_final * tf_dataResidual_params
-        else:
-            tf_params = qcdeff * tf_dataResidual_params
-
-        for ptbin in range(npt):
-            failCh = model['ptbin%dfail' % ptbin]
-            passCh = model['ptbin%dpass' % ptbin]
-
-            qcdparams = np.array([
-                rl.IndependentParameter('qcdparam_ptbin%d_msdbin%d' % (ptbin, i), 0)
-                for i in range(msd.nbins)
-            ])
-            initial_qcd = failCh.getObservation().astype(float)
-            # was integer, and numpy complained about subtracting float from it
-            for sample in failCh:
-                initial_qcd -= sample.getExpectation(nominal=True)
-            if np.any(initial_qcd < 0.):
-                raise ValueError("initial_qcd negative for some bins..", initial_qcd)
-            sigmascale = 10  # to scale the deviation from initial
-            scaledparams = initial_qcd * (
-                1 + sigmascale / np.maximum(1., np.sqrt(initial_qcd)))**qcdparams
-            fail_qcd = rl.ParametericSample('ptbin%dfail_qcd' % ptbin,
-                                            rl.Sample.BACKGROUND, msd, scaledparams)
-            failCh.addSample(fail_qcd)
-            pass_qcd = rl.TransferFactorSample('ptbin%dpass_qcd' % ptbin,
-                                               rl.Sample.BACKGROUND,
-                                               tf_params[ptbin, :], fail_qcd)
-            passCh.addSample(pass_qcd)
-
-        # tqqpass = passCh['tqq']
-        # tqqfail = failCh['tqq']
-        # tqqPF = tqqpass.getExpectation(nominal=True).sum() \
-        #     / tqqfail.getExpectation(nominal=True).sum()
-        # tqqpass.setParamEffect(tqqeffSF, 1*tqqeffSF)
-        # tqqfail.setParamEffect(tqqeffSF, (1 - tqqeffSF) * tqqPF + 1)
-        # tqqpass.setParamEffect(tqqnormSF, 1*tqqnormSF)
-        # tqqfail.setParamEffect(tqqnormSF, 1*tqqnormSF)
-
-    # Fill in muon CR
-    # templates = {}
-    # for ptbin in range(npt):
-    #     for region in ['pass', 'fail']:
-    #         templates[region+str(ptbin)] = {}
-
-    # for region in ['pass', 'fail']:
-    #     ch = rl.Channel("muonCR%s" % (region, ))
-    #     model.addChannel(ch)
-
-    #     templates = {}
-    #     f = uproot.open(
-    #         'hxx/hist_1DZcc_pt_scalesmear.root')
-    #     for sample in ['tqq', 'qcd']:
-    #         hist_name = '{}_{}'.format(sample, region)
-    #         h_vals = f[hist_name].values[:, ptbin]
-    #         h_edges = f[hist_name].edges[0]
-    #         h_key = 'msd'
-    #         templates[sample.replace('125', '')] = (h_vals, h_edges, h_key)
-
-    #     for sName, templ in templates.items():
-    #         stype = rl.Sample.BACKGROUND
-    #         sample = rl.TemplateSample(ch.name + '_' + sName, stype, templ)
-
-    #         # mock systematics
-    #         jecup_ratio = np.random.normal(loc=1, scale=0.05, size=msd.nbins)
-    #         sample.setParamEffect(jec, jecup_ratio)
-
-    #         ch.addSample(sample)
-
-    #     yields = sum(tpl[0] for tpl in templates.values())
-    #     if throwPoisson:
-    #         yields = np.random.poisson(yields)
-    #     data_obs = (yields, msd.binning, msd.name)
-    #     ch.setObservation(data_obs)
-
-    # tqqpass = model['muonCRpass_tqq']
-    # tqqfail = model['muonCRfail_tqq']
-    # tqqPF = tqqpass.getExpectation(nominal=True).sum() / tqqfail.getExpectation(
-    #     nominal=True).sum()
-    # tqqpass.setParamEffect(tqqeffSF, 1*tqqeffSF)
-    # tqqfail.setParamEffect(tqqeffSF, (1 - tqqeffSF) * tqqPF + 1)
-    # tqqpass.setParamEffect(tqqnormSF, 1*tqqnormSF)
-    # tqqfail.setParamEffect(tqqnormSF, 1*tqqnormSF)
-
-    with open("tempModel.pkl", "wb") as fout:
-        pickle.dump(model, fout)
-
-    model.renderCombine("tempModel")
-
-
-if __name__ == '__main__':
-    import argparse
-    parser = argparse.ArgumentParser()
-
-    def str2bool(v):
-        if isinstance(v, bool):
-            return v
-        if v.lower() in ('yes', 'true', 't', 'y', '1'):
-            return True
-        elif v.lower() in ('no', 'false', 'f', 'n', '0'):
-            return False
-        else:
-            raise argparse.ArgumentTypeError('Boolean value expected.')
-
-    parser.add_argument("--throwPoisson",
-                        type=str2bool,
-                        default='True',
-                        choices={True, False},
-                        help="If plotting data, redraw from poisson distribution")
-
-    parser.add_argument("--MCTF",
-                        type=str2bool,
-                        default='True',
-                        choices={True, False},
-                        help="Fit QCD in MC first")
-
-    pseudo = parser.add_mutually_exclusive_group(required=True)
-    pseudo.add_argument('--data', action='store_false', dest='pseudo')
-    pseudo.add_argument('--MC', action='store_true', dest='pseudo')
-
-    args = parser.parse_args()
-
-    dummy_rhalphabet(pseudo=args.pseudo,
-                     throwPoisson=args.throwPoisson,
-                     MCTF=args.MCTF
-                     )
+from __future__ import print_function, division
+import rhalphalib as rl
+import numpy as np
+import pickle
+import ROOT
+import uproot
+from template_morph import AffineMorphTemplate
+rl.util.install_roofit_helpers()
+
+import warnings
+warnings.filterwarnings('error')
+
+SF2017 = {  # cristina Jun25
+    'shift_SF': 0.979,
+    'shift_SF_ERR': 0.012,
+    'smear_SF': 1.037,
+    'smear_SF_ERR': 0.049,  # prelim SF @26% N2ddt
+    'V_SF': 0.92,
+    'V_SF_ERR': 0.018,
+    'BB_SF': 1.0,
+    'BB_SF_ERR': 0.3,  # prelim ddb SF
+}
+
+
+def ddx_SF(f, region, sName, ptbin, syst, mask):
+    if region == "pass":
+        return 1. + SF2017['BB_SF_ERR']/SF2017['BB_SF']
+    else:
+        _pass = get_templ(f, "pass", sName, ptbin)
+        _pass_rate = np.sum(_pass[0] * mask)
+        _fail = get_templ(f, "fail", sName, ptbin)
+        _fail_rate = np.sum(_fail[0] * mask)
+        if _fail_rate > 0:
+            return 1. - SF2017['BB_SF_ERR'] * (_pass_rate/_fail_rate)
+        else:
+            return 1
+
+
+def shape_to_num(f, region, sName, ptbin, syst, mask):
+    _nom = get_templ(f, region, sName, ptbin)
+    _nom_rate = np.sum(_nom[0] * mask)
+    if _nom_rate < .1:
+        return 1.0
+    _up = get_templ(f, region, sName, ptbin, syst=syst+"Up")
+    _up_rate = np.sum(_up[0] * mask)
+    _down = get_templ(f, region, sName, ptbin, syst=syst+"Up")
+    _down_rate = np.sum(_down[0] * mask)
+    _diff = np.abs(_up_rate-_nom_rate) + np.abs(_down_rate-_nom_rate)
+    return 1.0 + _diff / (2. * _nom_rate)
+
+
+def get_templ(f, region, sample, ptbin, syst=None, read_sumw=False):
+    if sample in ["hcc", "hqq"]:
+        sample += "125"
+    hist_name = '{}_{}'.format(sample, region)
+    if syst is not None:
+        hist_name += "_" + syst
+    h_vals = f[hist_name].values[:, ptbin]
+    h_edges = f[hist_name].edges[0]
+    h_key = 'msd'
+    if read_sumw2:
+        h_variances = f[hist_name].variances[:, ptbin]
+        return (h_vals, h_edges, h_key, h_variances)
+    return (h_vals, h_edges, h_key)
+
+
+def dummy_rhalphabet(pseudo, throwPoisson, MCTF):
+    fitTF = True
+
+    # Default lumi (needs at least one systematics for prefit)
+    sys_lumi = rl.NuisanceParameter('CMS_lumi', 'lnN')
+    # Systematics
+    sys_JES = rl.NuisanceParameter('CMS_scale_j_2017 ', 'lnN')
+    sys_JER = rl.NuisanceParameter('CMS_res_j_2017 ', 'lnN')
+    sys_Pu = rl.NuisanceParameter('CMS_PU_2017', 'lnN')
+    sys_trigger = rl.NuisanceParameter('CMS_gghcc_trigger_2018', 'lnN')
+
+    sys_ddxeff = rl.NuisanceParameter('CMS_eff_cc', 'lnN')
+    sys_eleveto = rl.NuisanceParameter('CMS_gghcc_e_veto', 'lnN')
+    sys_muveto = rl.NuisanceParameter('CMS_gghcc_m_veto', 'lnN')
+
+    sys_veff = rl.NuisanceParameter('CMS_gghcc_veff', 'lnN')
+    sys_wznormEW = rl.NuisanceParameter('CMS_gghcc_wznormEW', 'lnN')
+    sys_znormEW = rl.NuisanceParameter('CMS_gghcc_znormEW', 'lnN')
+    sys_znormQ = rl.NuisanceParameter('CMS_gghcc_znormQ', 'lnN')
+
+    sys_scale = rl.NuisanceParameter('scale', 'shape')
+    sys_smear = rl.NuisanceParameter('smear', 'shape')
+
+    sys_Hpt = rl.NuisanceParameter('CMS_gghbb_ggHpt', 'lnN')
+    # sys_Hpt_shape = rl.NuisanceParameter('CMS_gghbb_ggHpt', 'shape')
+
+    # Define Bins
+    ptbins = np.array([450, 500, 550, 600, 675, 800, 1200])
+    npt = len(ptbins) - 1
+    msdbins = np.linspace(40, 201, 24)
+    msd = rl.Observable('msd', msdbins)
+
+    # Define pt/msd/rho grids
+    ptpts, msdpts = np.meshgrid(ptbins[:-1] + 0.3 * np.diff(ptbins),
+                                msdbins[:-1] + 0.5 * np.diff(msdbins),
+                                indexing='ij')
+    rhopts = 2*np.log(msdpts/ptpts)
+    ptscaled = (ptpts - 450.) / (1200. - 450.)
+    rhoscaled = (rhopts - (-6)) / ((-2.1) - (-6))
+    validbins = (rhoscaled >= 0) & (rhoscaled <= 1)
+    rhoscaled[~validbins] = 1  # we will mask these out later
+
+    # Template reading
+    f = uproot.open('hxx/hist_1DZcc_pt_scalesmear.root')
+
+    # Get QCD efficiency
+    if MCTF:
+        qcdmodel = rl.Model("qcdmodel")
+
+    qcdpass, qcdfail = 0., 0.
+    for ptbin in range(npt):
+        failCh = rl.Channel("ptbin%d%s" % (ptbin, 'fail'))
+        passCh = rl.Channel("ptbin%d%s" % (ptbin, 'pass'))
+
+        passTempl = get_templ(f, "pass", "qcd", ptbin, read_sumw2=True)
+        failTempl = get_templ(f, "fail", "qcd", ptbin, read_sumw2=True)
+
+        failCh.setObservation(failTempl, read_sumw2=True)
+        passCh.setObservation(passTempl, read_sumw2=True)
+        qcdfail += failCh.getObservation()[0].sum()
+        qcdpass += passCh.getObservation()[0].sum()
+
+        if MCTF:
+            qcdmodel.addChannel(failCh)
+            qcdmodel.addChannel(passCh)
+
+    qcdeff = qcdpass / qcdfail
+
+    # Separate out QCD to QCD fit
+    if MCTF:
+        tf_MCtempl = rl.BernsteinPoly("tf_MCtempl", (2, 2), ['pt', 'rho'],
+                                      limits=(0, 10))
+        tf_MCtempl_params = qcdeff * tf_MCtempl(ptscaled, rhoscaled)
+        print(qcdeff * tf_MCtempl(ptscaled, rhoscaled, nominal=True))
+        print(f_templates['qcd_pass'].values / f_templates['qcd_fail'].values)
+
+        for ptbin in range(npt):
+            print('ptbin%dfail' % ptbin)
+            failCh = qcdmodel['ptbin%dfail' % ptbin]
+            passCh = qcdmodel['ptbin%dpass' % ptbin]
+            failObs = failCh.getObservation()[0]
+            qcdparams = np.array([
+                rl.IndependentParameter('qcdparam_ptbin%d_msdbin%d' % (ptbin, i), 0)
+                for i in range(msd.nbins)
+            ])
+            sigmascale = 10.
+            scaledparams = failObs * (
+                1 + sigmascale / np.maximum(1., np.sqrt(failObs)))**qcdparams
+            fail_qcd = rl.ParametericSample('ptbin%dfail_qcd' % ptbin,
+                                            rl.Sample.BACKGROUND, msd, scaledparams)
+            failCh.addSample(fail_qcd)
+            pass_qcd = rl.TransferFactorSample('ptbin%dpass_qcd' % ptbin,
+                                               rl.Sample.BACKGROUND,
+                                               tf_MCtempl_params[ptbin, :], fail_qcd)
+            passCh.addSample(pass_qcd)
+
+            failCh.mask = validbins[ptbin]
+            passCh.mask = validbins[ptbin]
+
+        qcdfit_ws = ROOT.RooWorkspace('qcdfit_ws')
+        simpdf, obs = qcdmodel.renderRoofit(qcdfit_ws)
+        qcdfit = simpdf.fitTo(obs,
+                              ROOT.RooFit.Extended(True),
+                              ROOT.RooFit.SumW2Error(True),
+                              ROOT.RooFit.Strategy(2),
+                              ROOT.RooFit.Save(),
+                              ROOT.RooFit.Minimizer('Minuit2', 'migrad'),
+                              ROOT.RooFit.Offset(True),
+                              )
+        qcdfit_ws.add(qcdfit)
+        qcdfit_ws.writeToFile('qcdfit.root')
+        if qcdfit.status() != 0:
+            qcdfit.Print()
+            raise RuntimeError('Could not fit qcd')
+
+        param_names = [p.name for p in tf_MCtempl.parameters.reshape(-1)]
+        decoVector = rl.DecorrelatedNuisanceVector.fromRooFitResult(
+            tf_MCtempl.name + '_deco', qcdfit, param_names)
+        tf_MCtempl.parameters = decoVector.correlated_params.reshape(
+            tf_MCtempl.parameters.shape)
+        tf_MCtempl_params_final = tf_MCtempl(ptscaled, rhoscaled)
+
+    # build actual fit model now
+    model = rl.Model("tempModel")
+
+    for ptbin in range(npt):
+        for region in ['pass', 'fail']:
+            ch = rl.Channel("ptbin%d%s" % (ptbin, region))
+            model.addChannel(ch)
+            include_samples = ['zbb', 'zcc', 'zqq', 'wcq', 'wqq', 'hcc', 'tqq', 'hqq']
+            # Define mask
+            mask = validbins[ptbin].copy()
+            if not pseudo and region == 'pass':
+                mask[10:14] = False
+
+            if not fitTF:  # Add QCD sample when not running TF fit
+                include_samples.append('qcd')
+            for sName in include_samples:
+                templ = get_templ(f, region, sName, ptbin)
+                stype = rl.Sample.SIGNAL if sName in ['zcc'] else rl.Sample.BACKGROUND
+                sample = rl.TemplateSample(ch.name + '_' + sName, stype, templ)
+
+                # Systematics
+                sample.setParamEffect(sys_lumi, 1.023)
+
+                # Shape systematics
+                # Not actuall in ggH
+                # sys_names = ['JES', "JER", 'trigger', 'Pu']
+                # sys_list = [JES, JER, trigger, Pu]
+                # for sys_name, sys in zip(sys_names, sys_list):
+                #     _up = get_templ(f, region, sName, ptbin, syst=sys_name+"Up")
+                #     _dn = get_templ(f, region, sName, ptbin, syst=sys_name+"Down")
+                #     sample.setParamEffect(sys, _up[0], _dn[0])
+
+                sys_names = ['JES', "JER", 'Pu']
+                sys_list = [sys_JES, sys_JER, sys_Pu]
+                for sys_name, sys in zip(sys_names, sys_list):
+                    _sys_ef = shape_to_num(f, region, sName, ptbin, sys_name, mask)
+                    sample.setParamEffect(sys, _sys_ef)
+
+                # Sample specific
+                if sName not in ["qcd"]:
+                    sample.setParamEffect(sys_eleveto, 1.005)
+                    sample.setParamEffect(sys_muveto, 1.005)
+                    sample.setParamEffect(sys_lumi, 1.025)
+                    sample.setParamEffect(sys_trigger, 1.02)
+                if sName not in ["qcd", 'tqq']:
+                    sample.setParamEffect(sys_veff,
+                                          1.0 + SF2017['V_SF_ERR'] / SF2017['V_SF'])
+                if sName not in ["qcd", "tqq", "wqq", "zqq"]:
+                    sample.setParamEffect(
+                        sys_ddxeff, ddx_SF(f, region, sName, ptbin, sys_name, mask))
+                if sName.startswith("z"):
+                    sample.setParamEffect(sys_znormQ, 1.1)
+                    sample.setParamEffect(sys_znormEW, 1.05)
+                if sName.startswith("w"):
+                    sample.setParamEffect(sys_znormQ, 1.1)
+                    sample.setParamEffect(sys_znormEW, 1.05)
+                    sample.setParamEffect(sys_wznormEW, 1.02)
+                if sName.startswith("h"):
+                    sample.setParamEffect(sys_Hpt, 1.2)
+
+                # Scale and Smear
+                mtempl = AffineMorphTemplate((templ[0], templ[1]))
+                #import pprint.pprint as pprint
+                np.set_printoptions(linewidth=1000, precision=2)
+                if sName == "zcc" and ptbin == 4:
+                    print(region)
+                    print(templ[0])
+                    print(np.sum(templ[0]))
+                    print(mtempl.get(shift=-7.)[0])
+                    print(mtempl.get(shift=7.)[0])
+                sample.setParamEffect(sys_scale,
+                                      mtempl.get(shift=7.)[0], mtempl.get(shift=-7.)[0])
+
+                ch.addSample(sample)
+
+            if not pseudo:
+                data_obs = get_templ(f, region, 'data_obs', ptbin)
+                if ptbin == 0 and region == "pass":
+                    print("Reading real data")
+
+            else:
+                yields = []
+                for samp in include_samples + ['qcd']:
+                    yields.append(get_templ(f, region, samp, ptbin)[0])
+                yields = np.sum(np.array(yields), axis=0)
+                if throwPoisson:
+                    yields = np.random.poisson(yields)
+
+                data_obs = (yields, msd.binning, msd.name)
+            ch.setObservation(data_obs)
+
+            # drop bins outside rho validity
+            ch.mask = mask
+
+    if fitTF:
+        tf_dataResidual = rl.BernsteinPoly("tf_dataResidual", (2, 2), ['pt', 'rho'],
+                                           limits=(0, 10))
+        tf_dataResidual_params = tf_dataResidual(ptscaled, rhoscaled)
+        if MCTF:
+            tf_params = qcdeff * tf_MCtempl_params_final * tf_dataResidual_params
+        else:
+            tf_params = qcdeff * tf_dataResidual_params
+
+        for ptbin in range(npt):
+            failCh = model['ptbin%dfail' % ptbin]
+            passCh = model['ptbin%dpass' % ptbin]
+
+            qcdparams = np.array([
+                rl.IndependentParameter('qcdparam_ptbin%d_msdbin%d' % (ptbin, i), 0)
+                for i in range(msd.nbins)
+            ])
+            initial_qcd = failCh.getObservation().astype(float)
+            # was integer, and numpy complained about subtracting float from it
+            for sample in failCh:
+                initial_qcd -= sample.getExpectation(nominal=True)
+            if np.any(initial_qcd < 0.):
+                raise ValueError("initial_qcd negative for some bins..", initial_qcd)
+            sigmascale = 10  # to scale the deviation from initial
+            scaledparams = initial_qcd * (
+                1 + sigmascale / np.maximum(1., np.sqrt(initial_qcd)))**qcdparams
+            fail_qcd = rl.ParametericSample('ptbin%dfail_qcd' % ptbin,
+                                            rl.Sample.BACKGROUND, msd, scaledparams)
+            failCh.addSample(fail_qcd)
+            pass_qcd = rl.TransferFactorSample('ptbin%dpass_qcd' % ptbin,
+                                               rl.Sample.BACKGROUND,
+                                               tf_params[ptbin, :], fail_qcd)
+            passCh.addSample(pass_qcd)
+
+        # tqqpass = passCh['tqq']
+        # tqqfail = failCh['tqq']
+        # tqqPF = tqqpass.getExpectation(nominal=True).sum() \
+        #     / tqqfail.getExpectation(nominal=True).sum()
+        # tqqpass.setParamEffect(tqqeffSF, 1*tqqeffSF)
+        # tqqfail.setParamEffect(tqqeffSF, (1 - tqqeffSF) * tqqPF + 1)
+        # tqqpass.setParamEffect(tqqnormSF, 1*tqqnormSF)
+        # tqqfail.setParamEffect(tqqnormSF, 1*tqqnormSF)
+
+    # Fill in muon CR
+    # templates = {}
+    # for ptbin in range(npt):
+    #     for region in ['pass', 'fail']:
+    #         templates[region+str(ptbin)] = {}
+
+    # for region in ['pass', 'fail']:
+    #     ch = rl.Channel("muonCR%s" % (region, ))
+    #     model.addChannel(ch)
+
+    #     templates = {}
+    #     f = uproot.open(
+    #         'hxx/hist_1DZcc_pt_scalesmear.root')
+    #     for sample in ['tqq', 'qcd']:
+    #         hist_name = '{}_{}'.format(sample, region)
+    #         h_vals = f[hist_name].values[:, ptbin]
+    #         h_edges = f[hist_name].edges[0]
+    #         h_key = 'msd'
+    #         templates[sample.replace('125', '')] = (h_vals, h_edges, h_key)
+
+    #     for sName, templ in templates.items():
+    #         stype = rl.Sample.BACKGROUND
+    #         sample = rl.TemplateSample(ch.name + '_' + sName, stype, templ)
+
+    #         # mock systematics
+    #         jecup_ratio = np.random.normal(loc=1, scale=0.05, size=msd.nbins)
+    #         sample.setParamEffect(jec, jecup_ratio)
+
+    #         ch.addSample(sample)
+
+    #     yields = sum(tpl[0] for tpl in templates.values())
+    #     if throwPoisson:
+    #         yields = np.random.poisson(yields)
+    #     data_obs = (yields, msd.binning, msd.name)
+    #     ch.setObservation(data_obs)
+
+    # tqqpass = model['muonCRpass_tqq']
+    # tqqfail = model['muonCRfail_tqq']
+    # tqqPF = tqqpass.getExpectation(nominal=True).sum() / tqqfail.getExpectation(
+    #     nominal=True).sum()
+    # tqqpass.setParamEffect(tqqeffSF, 1*tqqeffSF)
+    # tqqfail.setParamEffect(tqqeffSF, (1 - tqqeffSF) * tqqPF + 1)
+    # tqqpass.setParamEffect(tqqnormSF, 1*tqqnormSF)
+    # tqqfail.setParamEffect(tqqnormSF, 1*tqqnormSF)
+
+    with open("tempModel.pkl", "wb") as fout:
+        pickle.dump(model, fout)
+
+    model.renderCombine("tempModel")
+
+
+if __name__ == '__main__':
+    import argparse
+    parser = argparse.ArgumentParser()
+
+    def str2bool(v):
+        if isinstance(v, bool):
+            return v
+        if v.lower() in ('yes', 'true', 't', 'y', '1'):
+            return True
+        elif v.lower() in ('no', 'false', 'f', 'n', '0'):
+            return False
+        else:
+            raise argparse.ArgumentTypeError('Boolean value expected.')
+
+    parser.add_argument("--throwPoisson",
+                        type=str2bool,
+                        default='True',
+                        choices={True, False},
+                        help="If plotting data, redraw from poisson distribution")
+
+    parser.add_argument("--MCTF",
+                        type=str2bool,
+                        default='True',
+                        choices={True, False},
+                        help="Fit QCD in MC first")
+
+    pseudo = parser.add_mutually_exclusive_group(required=True)
+    pseudo.add_argument('--data', action='store_false', dest='pseudo')
+    pseudo.add_argument('--MC', action='store_true', dest='pseudo')
+
+    args = parser.parse_args()
+
+    dummy_rhalphabet(pseudo=args.pseudo,
+                     throwPoisson=args.throwPoisson,
+                     MCTF=args.MCTF
+                     )